--- conflicted
+++ resolved
@@ -1,7 +1,6 @@
 /* eslint-disable @typescript-eslint/no-unsafe-return */
 
 import * as glassEasel from 'glass-easel'
-<<<<<<< HEAD
 import { StyleIsolation } from './types'
 import { guid } from './utils'
 import { TraitBehavior } from './behavior'
@@ -17,27 +16,6 @@
 } from './types'
 import type { Behavior } from './behavior'
 import type { Component } from './component'
-=======
-import {
-  Behavior,
-  ComponentType,
-  TraitBehavior,
-  type DefinitionFilter,
-  type GeneralBehavior,
-} from './behavior'
-import { ComponentProto, type AllData, type Component, type GeneralComponent } from './component'
-import { type MiniProgramEnv } from './env'
-import {
-  StyleIsolation,
-  type BehaviorDefinition,
-  type ComponentDefinition,
-  type ComponentDefinitionOptions,
-  type ComponentStaticConfig,
-  type PageDefinition,
-  type utils as typeUtils,
-} from './types'
-import { guid } from './utils'
->>>>>>> e65ffc08
 
 // The page constructor
 export interface PageConstructor {
@@ -430,980 +408,4 @@
     }
     return new TraitBehavior(this.space.defineTraitBehavior<TIn, TOut>(trans))
   }
-<<<<<<< HEAD
-=======
-}
-
-type ResolveBehaviorBuilder<
-  B,
-  TChainingFilter extends ChainingFilterType,
-> = typeUtils.IsNever<TChainingFilter> extends false
-  ? TChainingFilter extends ChainingFilterType
-    ? Omit<B, TChainingFilter['remove']> & TChainingFilter['add']
-    : B
-  : B
-
-export class BaseBehaviorBuilder<
-  TPrevData extends DataList = Empty,
-  TData extends DataList = Empty,
-  TProperty extends PropertyList = Empty,
-  TMethod extends MethodList = Empty,
-  TChainingFilter extends ChainingFilterType = never,
-  TPendingChainingFilter extends ChainingFilterType = never,
-  TComponentExport = never,
-> {
-  protected _$codeSpace!: CodeSpace
-  protected _$!: glassEasel.BehaviorBuilder<
-    TPrevData,
-    TData,
-    TProperty,
-    TMethod,
-    TChainingFilter,
-    TPendingChainingFilter
-  >
-  protected _$parents: GeneralBehavior[] = []
-  protected _$export?: (source: GeneralComponent | null) => TComponentExport
-
-  /** Implement a trait behavior */
-  implement<TIn extends { [key: string]: any }>(
-    traitBehavior: TraitBehavior<TIn, any>,
-    impl: TIn,
-  ): ResolveBehaviorBuilder<this, TChainingFilter> {
-    this._$.implement(traitBehavior._$, impl)
-    return this as any
-  }
-
-  /** Add external classes */
-  externalClasses(list: string[]): this {
-    this._$.externalClasses(list)
-    return this
-  }
-
-  /** Set the export value when the component is being selected */
-  export<TNewComponentExport>(
-    f: (this: GeneralComponent, source: GeneralComponent | null) => TNewComponentExport,
-  ): ResolveBehaviorBuilder<
-    BaseBehaviorBuilder<
-      TPrevData,
-      TData,
-      TProperty,
-      TMethod,
-      TChainingFilter,
-      TPendingChainingFilter,
-      TNewComponentExport
-    >,
-    TChainingFilter
-  > {
-    // eslint-disable-next-line @typescript-eslint/no-unsafe-assignment
-    this._$export = f as any
-    return this as any
-  }
-
-  data<T extends DataList>(
-    gen: () => typeUtils.NewFieldList<AllData<TData, TProperty>, T>,
-  ): ResolveBehaviorBuilder<
-    BaseBehaviorBuilder<
-      T,
-      TData & T,
-      TProperty,
-      TMethod,
-      TChainingFilter,
-      TPendingChainingFilter,
-      TComponentExport
-    >,
-    TChainingFilter
-  > {
-    this._$.data(gen)
-    return this as any
-  }
-
-  property<N extends string, T extends PropertyType, V extends PropertyTypeToValueType<T>>(
-    name: N,
-    def: N extends keyof (TData & TProperty) ? never : typeUtils.PropertyListItem<T, V>,
-  ): ResolveBehaviorBuilder<
-    BaseBehaviorBuilder<
-      TPrevData,
-      TData,
-      TProperty & Record<N, unknown extends V ? T : typeUtils.PropertyOption<T, V>>,
-      TMethod,
-      TChainingFilter,
-      TPendingChainingFilter,
-      TComponentExport
-    >,
-    TChainingFilter
-  > {
-    this._$.property(name, def)
-    return this as any
-  }
-
-  /**
-   * Add some public methods
-   *
-   * The public method can be used as an event handler, and can be visited in component instance.
-   */
-  methods<T extends MethodList>(
-    funcs: T & ThisType<Component<TData, TProperty, TMethod & T, any>>,
-  ): ResolveBehaviorBuilder<
-    BaseBehaviorBuilder<
-      TPrevData,
-      TData,
-      TProperty,
-      TMethod & T,
-      TChainingFilter,
-      TPendingChainingFilter,
-      TComponentExport
-    >,
-    TChainingFilter
-  > {
-    this._$.methods(funcs)
-    return this as any
-  }
-
-  /**
-   * Add a data observer
-   */
-  observer<
-    P extends typeUtils.ObserverDataPathStrings<
-      typeUtils.DataWithPropertyValues<TPrevData, TProperty>
-    >,
-    V = typeUtils.DeepReadonly<
-      typeUtils.GetFromObserverPathString<typeUtils.DataWithPropertyValues<TPrevData, TProperty>, P>
-    >,
-  >(
-    paths: P,
-    func: (this: Component<TData, TProperty, TMethod, any>, newValue: V) => void,
-    once?: boolean,
-  ): ResolveBehaviorBuilder<this, TChainingFilter>
-  observer<
-    P extends typeUtils.ObserverDataPathStrings<
-      typeUtils.DataWithPropertyValues<TPrevData, TProperty>
-    >[],
-    V = {
-      [K in keyof P]: typeUtils.DeepReadonly<
-        typeUtils.GetFromObserverPathString<
-          typeUtils.DataWithPropertyValues<TPrevData, TProperty>,
-          P[K]
-        >
-      >
-    },
-  >(
-    paths: readonly [...P],
-    func: (
-      this: Component<TData, TProperty, TMethod, any>,
-      ...newValues: V extends any[] ? V : never
-    ) => void,
-    once?: boolean,
-  ): ResolveBehaviorBuilder<this, TChainingFilter>
-  observer(
-    paths: string | readonly string[],
-    func: (this: Component<TData, TProperty, TMethod, any>, ...args: any[]) => any,
-    once = false,
-  ): ResolveBehaviorBuilder<this, TChainingFilter> {
-    this._$.observer(paths as any, func as any, once)
-    return this as any
-  }
-
-  /**
-   * Add a lifetime callback
-   */
-  lifetime<L extends keyof Lifetimes>(
-    name: L,
-    func: (
-      this: Component<TData, TProperty, TMethod, any>,
-      ...args: Parameters<Lifetimes[L]>
-    ) => ReturnType<Lifetimes[L]>,
-    once = false,
-  ): ResolveBehaviorBuilder<this, TChainingFilter> {
-    this._$.lifetime(name, func as any, once)
-    return this as any
-  }
-
-  /**
-   * Add a page-lifetime callback
-   */
-  pageLifetime(
-    name: string,
-    func: (this: Component<TData, TProperty, TMethod, any>, ...args: any[]) => any,
-    once = false,
-  ): ResolveBehaviorBuilder<this, TChainingFilter> {
-    this._$.pageLifetime(name, func as any, once)
-    return this as any
-  }
-
-  /**
-   * Add a relation
-   */
-  relation(
-    name: string,
-    rel: RelationParams & ThisType<Component<TData, TProperty, TMethod, TComponentExport>>,
-  ): ResolveBehaviorBuilder<this, TChainingFilter> {
-    const target =
-      rel.target instanceof Behavior || rel.target instanceof ComponentType
-        ? rel.target._$
-        : rel.target
-    this._$.relation(name, {
-      target,
-      type: rel.type,
-      linked: rel.linked,
-      linkChanged: rel.linkChanged,
-      unlinked: rel.unlinked,
-      linkFailed: rel.linkFailed,
-    } as any)
-    return this as any
-  }
-
-  init<TExport extends Record<string, TaggedMethod<(...args: any[]) => any>> | void>(
-    func: (
-      this: Component<TData, TProperty, TMethod, TComponentExport>,
-      builderContext: BuilderContext<
-        TPrevData,
-        TProperty,
-        Component<TData, TProperty, TMethod, TComponentExport>
-      >,
-    ) => TExport,
-    // eslint-disable-next-line function-paren-newline
-  ): ResolveBehaviorBuilder<
-    BaseBehaviorBuilder<
-      TPrevData,
-      TData,
-      TProperty,
-      TMethod,
-      TChainingFilter,
-      TPendingChainingFilter,
-      TComponentExport
-    >,
-    TChainingFilter
-  > {
-    this._$.init(function ({
-      data,
-      setData,
-      implement,
-      relation,
-      observer,
-      lifetime,
-      pageLifetime,
-      method,
-    }) {
-      const relationInit = ((rel: RelationParams | TraitRelationParams<any>) => {
-        if (rel.target instanceof TraitBehavior) {
-          return relation({
-            target: rel.target._$,
-            type: rel.type,
-            linked: rel.linked,
-            linkChanged: rel.linkChanged,
-            unlinked: rel.unlinked,
-            linkFailed: rel.linkFailed,
-          } as any)
-        }
-        const target =
-          rel.target instanceof Behavior || rel.target instanceof ComponentType
-            ? rel.target._$
-            : rel.target
-        return relation({
-          target,
-          type: rel.type,
-          linked: rel.linked,
-          linkChanged: rel.linkChanged,
-          unlinked: rel.unlinked,
-          linkFailed: rel.linkFailed,
-        } as any)
-      }) as BuilderContext<TPrevData, TProperty, TMethod>['relation']
-
-      const implementInit = ((traitBehavior: TraitBehavior<any>, impl: Record<string, any>) => {
-        implement(traitBehavior._$, impl)
-      }) as BuilderContext<TPrevData, TProperty, TMethod>['implement']
-
-      const methodCaller = this as unknown as Component<TData, TProperty, TMethod, TComponentExport>
-
-      func.call(methodCaller, {
-        self: methodCaller,
-        data,
-        setData: (newData, callback) => {
-          setData(newData)
-          if (callback) {
-            glassEasel.triggerRender(methodCaller._$, () => {
-              callback()
-            })
-          }
-        },
-        implement: implementInit,
-        relation: relationInit,
-        observer,
-        lifetime,
-        pageLifetime,
-        method,
-      })
-    })
-    return this as any
-  }
-
-  definition<
-    TNewData extends DataList = Empty,
-    TNewProperty extends PropertyList = Empty,
-    TNewMethod extends MethodList = Empty,
-    TNewComponentExport = never,
-  >(
-    def: BehaviorDefinition<TNewData, TNewProperty, TNewMethod, TNewComponentExport> &
-      ThisType<
-        Component<
-          TData & TNewData,
-          TProperty & TNewProperty,
-          TMethod & TNewMethod,
-          TNewComponentExport
-        >
-      >,
-  ): ResolveBehaviorBuilder<
-    BaseBehaviorBuilder<
-      TPrevData,
-      TData & TNewData,
-      TProperty & TNewProperty,
-      TMethod & TNewMethod,
-      TChainingFilter,
-      TPendingChainingFilter,
-      TNewComponentExport
-    >,
-    TChainingFilter
-  > {
-    def.behaviors?.forEach((beh) => beh._$bindedDefinitionFilter?.(def))
-    const inner = this._$
-    const {
-      behaviors,
-      properties: rawProperties,
-      data: rawData,
-      observers: rawObservers,
-      methods,
-      created,
-      attached,
-      ready,
-      moved,
-      detached,
-      lifetimes: rawLifetimes,
-      pageLifetimes: rawPageLifetimes,
-      relations: rawRelations,
-      externalClasses,
-      export: exports,
-    } = def
-    behaviors?.forEach((beh) => {
-      this._$parents.push(beh as GeneralBehavior)
-      inner.behavior(beh._$)
-    })
-    if (rawData !== undefined) {
-      if (typeof rawData === 'function') {
-        inner.data(rawData as any)
-      } else {
-        inner.staticData(rawData as any)
-      }
-    }
-    if (rawProperties !== undefined) {
-      const keys = Object.keys(rawProperties)
-      for (let i = 0; i < keys.length; i += 1) {
-        const name = keys[i]!
-        // eslint-disable-next-line @typescript-eslint/no-unnecessary-type-assertion
-        inner.property(name, rawProperties[name] as any)
-      }
-    }
-    if (rawObservers !== undefined) {
-      if (Array.isArray(rawObservers)) {
-        for (let i = 0; i < rawObservers.length; i += 1) {
-          const { fields, observer } = rawObservers[i]!
-          inner.observer(fields || ('**' as any), observer)
-        }
-      } else {
-        const keys = Object.keys(rawObservers)
-        for (let i = 0; i < keys.length; i += 1) {
-          const fields = keys[i]!
-          const observer = rawObservers[fields]!
-          inner.observer(fields as any, observer)
-        }
-      }
-    }
-    if (methods) inner.methods(methods)
-    if (created && rawLifetimes?.created === undefined) inner.lifetime('created', created, true)
-    if (attached && rawLifetimes?.attached === undefined) inner.lifetime('attached', attached, true)
-    if (ready && rawLifetimes?.ready === undefined) inner.lifetime('ready', ready, true)
-    if (moved && rawLifetimes?.moved === undefined) inner.lifetime('moved', moved, true)
-    if (detached && rawLifetimes?.detached === undefined) inner.lifetime('detached', detached, true)
-    if (rawLifetimes) {
-      const keys = Object.keys(rawLifetimes)
-      for (let i = 0; i < keys.length; i += 1) {
-        const name = keys[i]!
-        const func = rawLifetimes[name]!
-        inner.lifetime(name as any, func, true)
-      }
-    }
-    if (rawPageLifetimes) {
-      const keys = Object.keys(rawPageLifetimes)
-      for (let i = 0; i < keys.length; i += 1) {
-        const name = keys[i]!
-        const func = rawPageLifetimes[name]!
-        inner.pageLifetime(name, func, true)
-      }
-    }
-    if (rawRelations) {
-      const keys = Object.keys(rawRelations)
-      for (let i = 0; i < keys.length; i += 1) {
-        const name = keys[i]!
-        const rel = rawRelations[name]!
-        inner.relation(name, rel)
-      }
-    }
-    if (externalClasses) inner.externalClasses(externalClasses)
-    // eslint-disable-next-line @typescript-eslint/no-unsafe-assignment
-    if (exports) this._$export = exports as any
-    return this as any
-  }
-}
-
-export class BehaviorBuilder<
-  TPrevData extends DataList = Empty,
-  TData extends DataList = Empty,
-  TProperty extends PropertyList = Empty,
-  TMethod extends MethodList = Empty,
-  TChainingFilter extends ChainingFilterType = never,
-  TPendingChainingFilter extends ChainingFilterType = never,
-  TComponentExport = never,
-> extends BaseBehaviorBuilder<
-  TPrevData,
-  TData,
-  TProperty,
-  TMethod,
-  TChainingFilter,
-  TPendingChainingFilter,
-  TComponentExport
-> {
-  private _$definitionFilter: DefinitionFilter | undefined
-
-  /** @internal */
-  static create(codeSpace: CodeSpace): BehaviorBuilder {
-    const ret = new BehaviorBuilder()
-    ret._$codeSpace = codeSpace
-    ret._$ = codeSpace.getComponentSpace().defineWithMethodCaller()
-    return ret
-  }
-
-  /** Define a chaining filter */
-  chainingFilter<
-    TAddedFields extends { [key: string]: any },
-    TRemovedFields extends string = never,
-  >(
-    func: ChainingFilterFunc<TAddedFields, TRemovedFields>,
-  ): ResolveBehaviorBuilder<
-    BehaviorBuilder<
-      TPrevData,
-      TData,
-      TProperty,
-      TMethod,
-      TChainingFilter,
-      {
-        add: TAddedFields
-        remove: TRemovedFields
-      },
-      TComponentExport
-    >,
-    TChainingFilter
-  > {
-    this._$.chainingFilter(func as any)
-    return this as any
-  }
-
-  /** Use another behavior */
-  behavior<
-    UData extends DataList,
-    UProperty extends PropertyList,
-    UMethod extends MethodList,
-    UChainingFilter extends ChainingFilterType,
-  >(
-    behavior: Behavior<UData, UProperty, UMethod, UChainingFilter>,
-  ): ResolveBehaviorBuilder<
-    BehaviorBuilder<
-      TPrevData,
-      TData & UData,
-      TProperty & UProperty,
-      TMethod & UMethod,
-      UChainingFilter,
-      TPendingChainingFilter,
-      TComponentExport
-    >,
-    UChainingFilter
-  > {
-    this._$parents.push(behavior as GeneralBehavior)
-    // eslint-disable-next-line @typescript-eslint/no-unsafe-assignment
-    this._$ = this._$.behavior(behavior._$)
-    return this as any
-  }
-
-  /** Set the export value when the component is being selected */
-  override export<TNewComponentExport>(
-    f: (this: GeneralComponent, source: GeneralComponent | null) => TNewComponentExport,
-  ): ResolveBehaviorBuilder<
-    BehaviorBuilder<
-      TPrevData,
-      TData,
-      TProperty,
-      TMethod,
-      TChainingFilter,
-      TPendingChainingFilter,
-      TNewComponentExport
-    >,
-    TChainingFilter
-  > {
-    return super.export(f) as any
-  }
-
-  /**
-   * Add some template data fields
-   *
-   * It does not support raw data, but a `gen` function which returns the new data fields.
-   * The `gen` function executes once during component creation.
-   */
-  override data<T extends DataList>(
-    gen: () => typeUtils.NewFieldList<AllData<TData, TProperty>, T>,
-  ): ResolveBehaviorBuilder<
-    BehaviorBuilder<
-      T,
-      TData & T,
-      TProperty,
-      TMethod,
-      TChainingFilter,
-      TPendingChainingFilter,
-      TComponentExport
-    >,
-    TChainingFilter
-  > {
-    return super.data(gen) as any
-  }
-
-  /**
-   * Add a single property
-   *
-   * The property name should be different from other properties.
-   */
-  override property<N extends string, T extends PropertyType, V extends PropertyTypeToValueType<T>>(
-    name: N,
-    def: N extends keyof (TData & TProperty) ? never : typeUtils.PropertyListItem<T, V>,
-  ): ResolveBehaviorBuilder<
-    BehaviorBuilder<
-      TPrevData,
-      TData,
-      TProperty & Record<N, unknown extends V ? T : typeUtils.PropertyOption<T, V>>,
-      TMethod,
-      TChainingFilter,
-      TPendingChainingFilter,
-      TComponentExport
-    >,
-    TChainingFilter
-  > {
-    return super.property(name, def) as any
-  }
-
-  /**
-   * Add some public methods
-   *
-   * The public method can be used as an event handler, and can be visited in component instance.
-   */
-  override methods<T extends MethodList>(
-    funcs: T & ThisType<Component<TData, TProperty, TMethod & T, any>>,
-  ): ResolveBehaviorBuilder<
-    BehaviorBuilder<
-      TPrevData,
-      TData,
-      TProperty,
-      TMethod & T,
-      TChainingFilter,
-      TPendingChainingFilter,
-      TComponentExport
-    >,
-    TChainingFilter
-  > {
-    return super.methods(funcs) as any
-  }
-
-  /**
-   * Execute a function while component instance creation
-   *
-   * A `BuilderContext` is provided to tweak the component creation progress.
-   * The return value is used as the "export" value of the behavior,
-   * which can be imported by other behaviors.
-   */
-  override init<TExport extends Record<string, TaggedMethod<(...args: any[]) => any>> | void>(
-    func: (
-      this: Component<TData, TProperty, TMethod, TComponentExport>,
-      builderContext: BuilderContext<
-        TPrevData,
-        TProperty,
-        Component<TData, TProperty, TMethod, TComponentExport>
-      >,
-    ) => TExport,
-    // eslint-disable-next-line function-paren-newline
-  ): ResolveBehaviorBuilder<
-    BehaviorBuilder<
-      TPrevData,
-      TData,
-      TProperty,
-      TMethod,
-      TChainingFilter,
-      TPendingChainingFilter,
-      TComponentExport
-    >,
-    TChainingFilter
-  > {
-    return super.init(func) as any
-  }
-
-  /** Apply a classic definition object */
-  override definition<
-    TNewData extends DataList = Empty,
-    TNewProperty extends PropertyList = Empty,
-    TNewMethod extends MethodList = Empty,
-    TNewComponentExport = never,
-  >(
-    def: BehaviorDefinition<TNewData, TNewProperty, TNewMethod, TNewComponentExport> &
-      ThisType<
-        Component<
-          TData & TNewData,
-          TProperty & TNewProperty,
-          TMethod & TNewMethod,
-          TNewComponentExport
-        >
-      >,
-  ): ResolveBehaviorBuilder<
-    BehaviorBuilder<
-      TPrevData,
-      TData & TNewData,
-      TProperty & TNewProperty,
-      TMethod & TNewMethod,
-      TChainingFilter,
-      TPendingChainingFilter,
-      TNewComponentExport
-    >,
-    TChainingFilter
-  > {
-    super.definition(def)
-    if (def.definitionFilter) this._$definitionFilter = def.definitionFilter
-    return this as any
-  }
-
-  /**
-   * Finish the behavior definition process
-   */
-  register(): Behavior<TData, TProperty, TMethod, TPendingChainingFilter, TComponentExport> {
-    return new Behavior(
-      this._$.registerBehavior(),
-      this._$parents,
-      this._$definitionFilter,
-      this._$export,
-    )
-  }
-}
-
-/**
- * A direct way to create a component
- */
-export class ComponentBuilder<
-  TPrevData extends DataList = Empty,
-  TData extends DataList = Empty,
-  TProperty extends PropertyList = Empty,
-  TMethod extends MethodList = Empty,
-  TChainingFilter extends ChainingFilterType = never,
-  TPendingChainingFilter extends ChainingFilterType = never,
-  TComponentExport = never,
-> extends BaseBehaviorBuilder<
-  TPrevData,
-  TData,
-  TProperty,
-  TMethod,
-  TChainingFilter,
-  TPendingChainingFilter,
-  TComponentExport
-> {
-  private _$is!: string
-  private _$alias?: string[]
-  private _$options?: ComponentDefinitionOptions
-  private _$proto?: ComponentProto<TData, TProperty, TMethod, TComponentExport>
-
-  /** @internal */
-  static create(codeSpace: CodeSpace, is: string, alias?: string[]) {
-    const ret = new ComponentBuilder()
-    const overallBehavior = codeSpace._$overallBehavior
-    ret._$codeSpace = codeSpace
-    ret._$ = codeSpace.getComponentSpace().defineWithMethodCaller(is || '')
-    ret._$is = is || ''
-    ret._$alias = alias
-    ret._$.methodCallerInit(function () {
-      const originalCaller = this as unknown as glassEasel.GeneralComponent
-      let proto = ret._$proto
-      if (proto === undefined) {
-        const methods = originalCaller.getComponentDefinition().behavior.getMethods()
-        // eslint-disable-next-line @typescript-eslint/no-unsafe-assignment
-        proto = ret._$proto = new ComponentProto(methods, ret._$export) as any
-      }
-      const caller = proto!.derive()
-      // eslint-disable-next-line @typescript-eslint/no-unsafe-assignment
-      caller._$ = originalCaller as any
-      return caller
-    })
-    if (overallBehavior) ret._$.behavior(overallBehavior)
-    return ret
-  }
-
-  /**
-   * Set the component options
-   *
-   * If called multiple times, only the latest call is valid.
-   */
-  options(options: ComponentDefinitionOptions): ResolveBehaviorBuilder<this, TChainingFilter> {
-    this._$options = options
-    return this as any
-  }
-
-  /** Use another behavior */
-  behavior<
-    UData extends DataList,
-    UProperty extends PropertyList,
-    UMethod extends MethodList,
-    UChainingFilter extends ChainingFilterType,
-    UComponentExport,
-  >(
-    behavior: Behavior<UData, UProperty, UMethod, UChainingFilter, UComponentExport>,
-  ): ResolveBehaviorBuilder<
-    ComponentBuilder<
-      TPrevData,
-      TData & UData,
-      TProperty & UProperty,
-      TMethod & UMethod,
-      UChainingFilter,
-      TPendingChainingFilter,
-      UComponentExport
-    >,
-    UChainingFilter
-  > {
-    this._$parents.push(behavior as GeneralBehavior)
-    // eslint-disable-next-line @typescript-eslint/no-unsafe-assignment
-    this._$ = this._$.behavior(behavior._$)
-    if (behavior._$export) {
-      // eslint-disable-next-line @typescript-eslint/no-unsafe-assignment
-      this._$export = behavior._$export as any
-    }
-    return this as any
-  }
-
-  /** Set the export value when the component is being selected */
-  override export<TNewComponentExport>(
-    f: (this: GeneralComponent, source: GeneralComponent | null) => TNewComponentExport,
-  ): ResolveBehaviorBuilder<
-    ComponentBuilder<
-      TPrevData,
-      TData,
-      TProperty,
-      TMethod,
-      TChainingFilter,
-      TPendingChainingFilter,
-      TNewComponentExport
-    >,
-    TChainingFilter
-  > {
-    // eslint-disable-next-line @typescript-eslint/no-unsafe-assignment
-    this._$export = f as any
-    return this as any
-  }
-
-  /**
-   * Add some template data fields
-   *
-   * It does not support raw data, but a `gen` function which returns the new data fields.
-   * The `gen` function executes once during component creation.
-   */
-  override data<T extends DataList>(
-    gen: () => typeUtils.NewFieldList<AllData<TData, TProperty>, T>,
-  ): ResolveBehaviorBuilder<
-    ComponentBuilder<
-      T,
-      TData & T,
-      TProperty,
-      TMethod,
-      TChainingFilter,
-      TPendingChainingFilter,
-      TComponentExport
-    >,
-    TChainingFilter
-  > {
-    return super.data(gen) as any
-  }
-
-  /**
-   * Add a single property
-   *
-   * The property name should be different from other properties.
-   */
-  override property<N extends string, T extends PropertyType, V extends PropertyTypeToValueType<T>>(
-    name: N,
-    def: N extends keyof (TData & TProperty) ? never : typeUtils.PropertyListItem<T, V>,
-  ): ResolveBehaviorBuilder<
-    ComponentBuilder<
-      TPrevData,
-      TData,
-      TProperty & Record<N, unknown extends V ? T : typeUtils.PropertyOption<T, V>>,
-      TMethod,
-      TChainingFilter,
-      TPendingChainingFilter,
-      TComponentExport
-    >,
-    TChainingFilter
-  > {
-    return super.property(name, def) as any
-  }
-
-  /**
-   * Add some public methods
-   *
-   * The public method can be used as an event handler, and can be visited in component instance.
-   */
-  override methods<T extends MethodList>(
-    funcs: T & ThisType<Component<TData, TProperty, TMethod & T, any>>,
-  ): ResolveBehaviorBuilder<
-    ComponentBuilder<
-      TPrevData,
-      TData,
-      TProperty,
-      TMethod & T,
-      TChainingFilter,
-      TPendingChainingFilter,
-      TComponentExport
-    >,
-    TChainingFilter
-  > {
-    return super.methods(funcs) as any
-  }
-
-  /**
-   * Execute a function while component instance creation
-   *
-   * A `BuilderContext` is provided to tweak the component creation progress.
-   * The return value is used as the "export" value of the behavior,
-   * which can be imported by other behaviors.
-   */
-  override init<TExport extends Record<string, TaggedMethod<(...args: any[]) => any>> | void>(
-    func: (
-      this: Component<TData, TProperty, TMethod, TComponentExport>,
-      builderContext: BuilderContext<
-        TPrevData,
-        TProperty,
-        Component<TData, TProperty, TMethod, TComponentExport>
-      >,
-    ) => TExport,
-    // eslint-disable-next-line function-paren-newline
-  ): ResolveBehaviorBuilder<
-    ComponentBuilder<
-      TPrevData,
-      TData,
-      TProperty,
-      TMethod,
-      TChainingFilter,
-      TPendingChainingFilter,
-      TComponentExport
-    >,
-    TChainingFilter
-  > {
-    return super.init(func) as any
-  }
-
-  /** Apply a classic definition object */
-  override definition<
-    TNewData extends DataList = Empty,
-    TNewProperty extends PropertyList = Empty,
-    TNewMethod extends MethodList = Empty,
-    TNewComponentExport = never,
-  >(
-    def: ComponentDefinition<TNewData, TNewProperty, TNewMethod, TNewComponentExport> &
-      ThisType<
-        Component<
-          TData & TNewData,
-          TProperty & TNewProperty,
-          TMethod & TNewMethod,
-          TNewComponentExport
-        >
-      >,
-  ): ResolveBehaviorBuilder<
-    ComponentBuilder<
-      TPrevData,
-      TData & TNewData,
-      TProperty & TNewProperty,
-      TMethod & TNewMethod,
-      TChainingFilter,
-      TPendingChainingFilter,
-      TNewComponentExport
-    >,
-    TChainingFilter
-  > {
-    super.definition(def)
-    if (def.options) this.options(def.options)
-    return this as any
-  }
-
-  pageDefinition<TNewData extends DataList, TNewExtraFields extends { [k: PropertyKey]: any }>(
-    def: PageDefinition<TNewData, TNewExtraFields> &
-      ThisType<Component<TData & TNewData, TProperty, TMethod & TNewExtraFields, undefined>>,
-  ): ResolveBehaviorBuilder<
-    ComponentBuilder<
-      TPrevData,
-      TData & TNewData,
-      TProperty,
-      TMethod & TNewExtraFields,
-      TChainingFilter,
-      TPendingChainingFilter,
-      TComponentExport
-    >,
-    TChainingFilter
-  > {
-    const freeData = Object.create(null) as { [k: string]: any }
-    const compDef = {
-      methods: {},
-    } as { [k: string]: any }
-    const keys = Object.keys(def)
-    for (let i = 0; i < keys.length; i += 1) {
-      const k = keys[i]!
-      if (k === 'data' || k === 'options' || k === 'behaviors') {
-        compDef[k] = def[k]
-      } else if (typeof def[k] === 'function') {
-        ;(compDef.methods as { [k: string]: unknown })[k] = def[k] as unknown
-      } else {
-        ;(freeData as { [k: string]: unknown })[k] = def[k]
-      }
-    }
-    this.definition(compDef)
-    this._$.init(function () {
-      Object.assign(this, glassEasel.dataUtils.simpleDeepCopy(freeData))
-    })
-    return this as any
-  }
-
-  /**
-   * Finish the component definition process
-   */
-  register(): ComponentType<TData, TProperty, TMethod, TComponentExport> {
-    const is = this._$is
-    const codeSpace = this._$codeSpace
-
-    // processing common fields
-    const [options, styleIsolation] = codeSpace.prepareComponentOptions(is, this._$options)
-    this._$.options(options)
-    const staticConfig = codeSpace.getComponentStaticConfig(is)
-    const using = staticConfig?.usingComponents
-    const generics = staticConfig?.componentGenerics
-    const placeholder = staticConfig?.componentPlaceholder
-    if (using) this._$.usingComponents(using)
-    if (generics) this._$.generics(generics)
-    if (placeholder) this._$.placeholders(placeholder)
-    const template = codeSpace.getCompiledTemplate(is)
-    if (template) this._$.template(template)
-
-    // do registration
-    codeSpace._$styleIsolationMap[is] = styleIsolation
-    const compDef = this._$.registerComponent()
-    this._$alias?.forEach((alias) => {
-      this._$codeSpace.getComponentSpace().exportComponent(alias, this._$is)
-    })
-    return new ComponentType(compDef)
-  }
->>>>>>> e65ffc08
 }