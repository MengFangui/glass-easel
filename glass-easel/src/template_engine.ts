import { GeneralBehavior } from './behavior'
import { ShadowRoot } from './shadow_root'
import { DataChange, DataValue } from './data_proxy'
import { NormalizedComponentOptions } from './global_options'
import { ExternalShadowRoot } from './external_shadow_tree'
import { GeneralComponent } from './component'

/**
 * A template engine that handles the template part of a component
 */
export interface TemplateEngine {
  /**
   * Preprocess a behavior and generate a preprocessed template
   *
   * This function is called during component prepare.
   * The `_$template` field of the behavior is designed to be handled by the template engine,
   * and should be preprocessed in this function.
   */
  create(behavior: GeneralBehavior, componentOptions: NormalizedComponentOptions): Template
}

/**
 * A preprocessed template
 */
export interface Template {
<<<<<<< HEAD
  createInstance(elem: GeneralComponent): TemplateInstance
=======
  /**
   * Create a template instance for a component instance
   */
  createInstance(elem: GeneralComponentInstance): TemplateInstance

  /**
   * Update the content of the template (optional)
   *
   * Implement this function if template update is needed (usually used during development).
   * The behavior is always the object which used when creation.
   */
  updateTemplate?(behavior: GeneralBehavior): void
>>>>>>> 266db830
}

/**
 * A template instance that works with a component instance
 */
export interface TemplateInstance {
  /**
   * The shadow root of the component
   *
   * This field should not be changed.
   */
  shadowRoot: ShadowRoot | ExternalShadowRoot

  /**
   * Apply the updated template content (optional)
   *
   * Implement this function if template update is needed (usually used during development).
   * The template is always the object which used when creation.
   */
  updateTemplate?(template: Template, data: DataValue): void

  initValues(data: DataValue): void

  updateValues(data: DataValue, changes: DataChange[]): void
}<|MERGE_RESOLUTION|>--- conflicted
+++ resolved
@@ -23,13 +23,10 @@
  * A preprocessed template
  */
 export interface Template {
-<<<<<<< HEAD
-  createInstance(elem: GeneralComponent): TemplateInstance
-=======
   /**
    * Create a template instance for a component instance
    */
-  createInstance(elem: GeneralComponentInstance): TemplateInstance
+  createInstance(elem: GeneralComponent): TemplateInstance
 
   /**
    * Update the content of the template (optional)
@@ -38,7 +35,6 @@
    * The behavior is always the object which used when creation.
    */
   updateTemplate?(behavior: GeneralBehavior): void
->>>>>>> 266db830
 }
 
 /**
